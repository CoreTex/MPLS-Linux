--- conflicted
+++ resolved
@@ -1511,8 +1511,6 @@
 out:
 	kfree(acx);
 	return ret;
-<<<<<<< HEAD
-=======
 }
 
 int wl1271_acx_config_ps(struct wl1271 *wl)
@@ -1543,5 +1541,4 @@
 out:
 	kfree(config_ps);
 	return ret;
->>>>>>> 320d6c1b
 }