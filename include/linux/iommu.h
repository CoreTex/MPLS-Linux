/*
 * Copyright (C) 2007-2008 Advanced Micro Devices, Inc.
 * Author: Joerg Roedel <joerg.roedel@amd.com>
 *
 * This program is free software; you can redistribute it and/or modify it
 * under the terms of the GNU General Public License version 2 as published
 * by the Free Software Foundation.
 *
 * This program is distributed in the hope that it will be useful,
 * but WITHOUT ANY WARRANTY; without even the implied warranty of
 * MERCHANTABILITY or FITNESS FOR A PARTICULAR PURPOSE.  See the
 * GNU General Public License for more details.
 *
 * You should have received a copy of the GNU General Public License
 * along with this program; if not, write to the Free Software
 * Foundation, Inc., 59 Temple Place, Suite 330, Boston, MA  02111-1307 USA
 */

#ifndef __LINUX_IOMMU_H
#define __LINUX_IOMMU_H

#include <linux/errno.h>

#define IOMMU_READ	(1)
#define IOMMU_WRITE	(2)
#define IOMMU_CACHE	(4) /* DMA cache coherency */

struct iommu_ops;
struct bus_type;
struct device;
struct iommu_domain;

/* iommu fault flags */
#define IOMMU_FAULT_READ	0x0
#define IOMMU_FAULT_WRITE	0x1

typedef int (*iommu_fault_handler_t)(struct iommu_domain *,
				struct device *, unsigned long, int);

struct iommu_domain {
	struct iommu_ops *ops;
	void *priv;
	iommu_fault_handler_t handler;
};

#define IOMMU_CAP_CACHE_COHERENCY	0x1
#define IOMMU_CAP_INTR_REMAP		0x2	/* isolates device intrs */

#ifdef CONFIG_IOMMU_API

/**
 * struct iommu_ops - iommu ops and capabilities
 * @domain_init: init iommu domain
 * @domain_destroy: destroy iommu domain
 * @attach_dev: attach device to an iommu domain
 * @detach_dev: detach device from an iommu domain
 * @map: map a physically contiguous memory region to an iommu domain
 * @unmap: unmap a physically contiguous memory region from an iommu domain
 * @iova_to_phys: translate iova to physical address
 * @domain_has_cap: domain capabilities query
 * @commit: commit iommu domain
 * @pgsize_bitmap: bitmap of supported page sizes
 */
struct iommu_ops {
	int (*domain_init)(struct iommu_domain *domain);
	void (*domain_destroy)(struct iommu_domain *domain);
	int (*attach_dev)(struct iommu_domain *domain, struct device *dev);
	void (*detach_dev)(struct iommu_domain *domain, struct device *dev);
	int (*map)(struct iommu_domain *domain, unsigned long iova,
		   phys_addr_t paddr, size_t size, int prot);
	size_t (*unmap)(struct iommu_domain *domain, unsigned long iova,
		     size_t size);
	phys_addr_t (*iova_to_phys)(struct iommu_domain *domain,
				    unsigned long iova);
	int (*domain_has_cap)(struct iommu_domain *domain,
			      unsigned long cap);
<<<<<<< HEAD
	unsigned long pgsize_bitmap;
=======
	int (*device_group)(struct device *dev, unsigned int *groupid);
>>>>>>> 95bdaf71
};

extern int bus_set_iommu(struct bus_type *bus, struct iommu_ops *ops);
extern bool iommu_present(struct bus_type *bus);
extern struct iommu_domain *iommu_domain_alloc(struct bus_type *bus);
extern void iommu_domain_free(struct iommu_domain *domain);
extern int iommu_attach_device(struct iommu_domain *domain,
			       struct device *dev);
extern void iommu_detach_device(struct iommu_domain *domain,
				struct device *dev);
extern int iommu_map(struct iommu_domain *domain, unsigned long iova,
		     phys_addr_t paddr, size_t size, int prot);
extern size_t iommu_unmap(struct iommu_domain *domain, unsigned long iova,
		       size_t size);
extern phys_addr_t iommu_iova_to_phys(struct iommu_domain *domain,
				      unsigned long iova);
extern int iommu_domain_has_cap(struct iommu_domain *domain,
				unsigned long cap);
extern void iommu_set_fault_handler(struct iommu_domain *domain,
					iommu_fault_handler_t handler);
extern int iommu_device_group(struct device *dev, unsigned int *groupid);

/**
 * report_iommu_fault() - report about an IOMMU fault to the IOMMU framework
 * @domain: the iommu domain where the fault has happened
 * @dev: the device where the fault has happened
 * @iova: the faulting address
 * @flags: mmu fault flags (e.g. IOMMU_FAULT_READ/IOMMU_FAULT_WRITE/...)
 *
 * This function should be called by the low-level IOMMU implementations
 * whenever IOMMU faults happen, to allow high-level users, that are
 * interested in such events, to know about them.
 *
 * This event may be useful for several possible use cases:
 * - mere logging of the event
 * - dynamic TLB/PTE loading
 * - if restarting of the faulting device is required
 *
 * Returns 0 on success and an appropriate error code otherwise (if dynamic
 * PTE/TLB loading will one day be supported, implementations will be able
 * to tell whether it succeeded or not according to this return value).
 *
 * Specifically, -ENOSYS is returned if a fault handler isn't installed
 * (though fault handlers can also return -ENOSYS, in case they want to
 * elicit the default behavior of the IOMMU drivers).
 */
static inline int report_iommu_fault(struct iommu_domain *domain,
		struct device *dev, unsigned long iova, int flags)
{
	int ret = -ENOSYS;

	/*
	 * if upper layers showed interest and installed a fault handler,
	 * invoke it.
	 */
	if (domain->handler)
		ret = domain->handler(domain, dev, iova, flags);

	return ret;
}

#else /* CONFIG_IOMMU_API */

struct iommu_ops {};

static inline bool iommu_present(struct bus_type *bus)
{
	return false;
}

static inline struct iommu_domain *iommu_domain_alloc(struct bus_type *bus)
{
	return NULL;
}

static inline void iommu_domain_free(struct iommu_domain *domain)
{
}

static inline int iommu_attach_device(struct iommu_domain *domain,
				      struct device *dev)
{
	return -ENODEV;
}

static inline void iommu_detach_device(struct iommu_domain *domain,
				       struct device *dev)
{
}

static inline int iommu_map(struct iommu_domain *domain, unsigned long iova,
			    phys_addr_t paddr, int gfp_order, int prot)
{
	return -ENODEV;
}

static inline int iommu_unmap(struct iommu_domain *domain, unsigned long iova,
			      int gfp_order)
{
	return -ENODEV;
}

static inline phys_addr_t iommu_iova_to_phys(struct iommu_domain *domain,
					     unsigned long iova)
{
	return 0;
}

static inline int domain_has_cap(struct iommu_domain *domain,
				 unsigned long cap)
{
	return 0;
}

static inline void iommu_set_fault_handler(struct iommu_domain *domain,
					iommu_fault_handler_t handler)
{
}

static inline int iommu_device_group(struct device *dev, unsigned int *groupid)
{
	return -ENODEV;
}

#endif /* CONFIG_IOMMU_API */

#endif /* __LINUX_IOMMU_H */<|MERGE_RESOLUTION|>--- conflicted
+++ resolved
@@ -74,11 +74,8 @@
 				    unsigned long iova);
 	int (*domain_has_cap)(struct iommu_domain *domain,
 			      unsigned long cap);
-<<<<<<< HEAD
+	int (*device_group)(struct device *dev, unsigned int *groupid);
 	unsigned long pgsize_bitmap;
-=======
-	int (*device_group)(struct device *dev, unsigned int *groupid);
->>>>>>> 95bdaf71
 };
 
 extern int bus_set_iommu(struct bus_type *bus, struct iommu_ops *ops);
