--- conflicted
+++ resolved
@@ -189,15 +189,10 @@
 	if (atomic_read(&nmi_active) <= 0)
 		return;
 
-<<<<<<< HEAD
-	on_each_cpu(stop_apic_nmi_watchdog, NULL, 0, 1);
+	on_each_cpu(stop_apic_nmi_watchdog, NULL, 1);
 
 	if (wd_ops)
 		wd_ops->unreserve();
-=======
-	on_each_cpu(stop_apic_nmi_watchdog, NULL, 1);
-	wd_ops->unreserve();
->>>>>>> 42a2f217
 
 	BUG_ON(atomic_read(&nmi_active) != 0);
 }
